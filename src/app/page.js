"use client";
import { useState } from "react";
import SideChat from "@/component/sideBar/sideChat";
import BrandLogo from "@/components/brandLogo/brandLogo";
export default function Mainpage( ) {
   const [isOpen, setIsOpen] = useState(true); //slide
    const [show, setShow] = useState(false); //hover
    const [display, setAbout] = useState(false); //hover
    const [Seting, setSeting] = useState(false); //hover
 
  return (
    <section >
<<<<<<< HEAD
      <nav className="bg-[#f7f4f0] h-16 flex justify-between items-center shadow-md px-4">
        {/* Left menu */}
        <div className="flex  space-x-4">
=======
      <nav className="bg-white h-16 flex justify-between items-center relative shadow-md px-4">
        {/* Left menu */}
        <div className="flex items-center space-x-4">
>>>>>>> 9ad8254b
          <button className="rounded-xl border px-2 py-1 flex items-center justify-center hover:bg-gray-200"
           onClick={() => setIsOpen(!isOpen)}>
           <span className="material-symbols-outlined">
menu_open
</span>
          </button>
          <BrandLogo size={32} textSize={24}/>
        </div>

        {/* Right menu */}
        <div className="flex  space-x-3">
          {/* Feedback */}
          <div
            className="relative bg-[#091f2C] text-white py-2 px-3 rounded-2xl h-10 cursor-pointer"
             onMouseEnter={() => setShow(true)}
      onMouseLeave={() => setShow(false)}
          >
         <span className="material-symbols-outlined">
feedback
</span>

            
                
      {show && (
<<<<<<< HEAD
        <div className="absolute left-[-9]  mt-2 bg-white shadow-md text-black rounded-xl  p-2 flex justify-center items-center ">
=======
        <div className="absolute left-[-9] top-full mt-2 bg-white shadow-md text-black rounded-4xl  p-2 flex justify-center items-center ">
>>>>>>> 9ad8254b
 
<div >  feedback</div>

        </div>
      )}

         
          </div>

          {/* About */}
          <div className="bg-[#091f2C] text-white py-2 px-3 rounded-2xl h-10 cursor-pointer"
               onMouseEnter={() => setAbout(true)}
      onMouseLeave={() => setAbout(false)}>
<<<<<<< HEAD
     <span className="material-symbols-outlined">
info
</span>
                 {display&& (
        <div className="absolute right-17 top-15  text-black bg-white shadow-md  rounded-xl  p-2 flex justify-center items-center ">
=======
     <span class="material-symbols-outlined">
info
</span>
                 {display&& (
        <div className="absolute right-17 top-15  text-black bg-white shadow-md  rounded-4xl  p-2 flex justify-center items-center ">
>>>>>>> 9ad8254b
 
<div > About</div>

        </div>
      )}
           
          </div>
             <div
            className="relative bg-[#091f2C] text-white py-2 px-3 rounded-2xl h-10  cursor-pointer"
             onMouseEnter={() => setSeting(true)}
      onMouseLeave={() => setSeting(false)}
          >
<<<<<<< HEAD
      <span className="material-symbols-outlined">
=======
      <span class="material-symbols-outlined">
>>>>>>> 9ad8254b
settings
</span>

            
                
      {Seting && (
<<<<<<< HEAD
        <div className="absolute  top-full mt-2 right-[-1]  bg-white shadow-md text-black  rounded-xl p-2 flex justify-center items-center ">
=======
        <div className="absolute  top-full mt-2 right-[-1]  bg-white shadow-md text-black  rounded-4xl p-2 flex justify-center items-center ">
>>>>>>> 9ad8254b
 
<div >Setting</div>

        </div>
      )}

         
          </div>
        </div>
      </nav>

      {/* White board */}
   <div className="flex gap-4 h-[calc(100vh-32px-52px)] px-4">
        <SideChat isOpen={isOpen} />
<div className="flex-1 bg-[#DAE5F9] h-full mt-2 border-1 shadow-2xl
                  rounded-2xl border-black-200 overflow-auto text-black">
  


   
</div></div>
    </section>
  );
}<|MERGE_RESOLUTION|>--- conflicted
+++ resolved
@@ -1,3 +1,6 @@
+"use client";
+import { useState } from "react";
+import SideChat from "@/component/sideBar/sideChat";
 "use client";
 import { useState } from "react";
 import SideChat from "@/component/sideBar/sideChat";
@@ -8,17 +11,17 @@
     const [display, setAbout] = useState(false); //hover
     const [Seting, setSeting] = useState(false); //hover
  
+export default function Mainpage( ) {
+   const [isOpen, setIsOpen] = useState(true); //slide
+    const [show, setShow] = useState(false); //hover
+    const [display, setAbout] = useState(false); //hover
+    const [Seting, setSeting] = useState(false); //hover
+ 
   return (
     <section >
-<<<<<<< HEAD
       <nav className="bg-[#f7f4f0] h-16 flex justify-between items-center shadow-md px-4">
         {/* Left menu */}
         <div className="flex  space-x-4">
-=======
-      <nav className="bg-white h-16 flex justify-between items-center relative shadow-md px-4">
-        {/* Left menu */}
-        <div className="flex items-center space-x-4">
->>>>>>> 9ad8254b
           <button className="rounded-xl border px-2 py-1 flex items-center justify-center hover:bg-gray-200"
            onClick={() => setIsOpen(!isOpen)}>
            <span className="material-symbols-outlined">
@@ -43,11 +46,7 @@
             
                 
       {show && (
-<<<<<<< HEAD
         <div className="absolute left-[-9]  mt-2 bg-white shadow-md text-black rounded-xl  p-2 flex justify-center items-center ">
-=======
-        <div className="absolute left-[-9] top-full mt-2 bg-white shadow-md text-black rounded-4xl  p-2 flex justify-center items-center ">
->>>>>>> 9ad8254b
  
 <div >  feedback</div>
 
@@ -61,19 +60,11 @@
           <div className="bg-[#091f2C] text-white py-2 px-3 rounded-2xl h-10 cursor-pointer"
                onMouseEnter={() => setAbout(true)}
       onMouseLeave={() => setAbout(false)}>
-<<<<<<< HEAD
      <span className="material-symbols-outlined">
 info
 </span>
                  {display&& (
         <div className="absolute right-17 top-15  text-black bg-white shadow-md  rounded-xl  p-2 flex justify-center items-center ">
-=======
-     <span class="material-symbols-outlined">
-info
-</span>
-                 {display&& (
-        <div className="absolute right-17 top-15  text-black bg-white shadow-md  rounded-4xl  p-2 flex justify-center items-center ">
->>>>>>> 9ad8254b
  
 <div > About</div>
 
@@ -86,22 +77,14 @@
              onMouseEnter={() => setSeting(true)}
       onMouseLeave={() => setSeting(false)}
           >
-<<<<<<< HEAD
       <span className="material-symbols-outlined">
-=======
-      <span class="material-symbols-outlined">
->>>>>>> 9ad8254b
 settings
 </span>
 
             
                 
       {Seting && (
-<<<<<<< HEAD
         <div className="absolute  top-full mt-2 right-[-1]  bg-white shadow-md text-black  rounded-xl p-2 flex justify-center items-center ">
-=======
-        <div className="absolute  top-full mt-2 right-[-1]  bg-white shadow-md text-black  rounded-4xl p-2 flex justify-center items-center ">
->>>>>>> 9ad8254b
  
 <div >Setting</div>
 
