@import "tailwindcss";

@theme inline {
  --color-background: var(--background);
  --color-foreground: var(--foreground);
  --font-sans: var(--font-geist-sans);
  --font-mono: var(--font-geist-mono);
  --font-rebound: var(--font-rebound);
<<<<<<< HEAD
  --font-rebound: var(--font-rebound);
=======
  --color-light: #eeeeec;
>>>>>>> 94ca2e72
}

body {
  background: var(--background);
  color: var(--foreground);
  font-family: var(--font-sans), sans-serif;
  font-family: var(--font-sans), sans-serif;
}
<|MERGE_RESOLUTION|>--- conflicted
+++ resolved
@@ -6,11 +6,8 @@
   --font-sans: var(--font-geist-sans);
   --font-mono: var(--font-geist-mono);
   --font-rebound: var(--font-rebound);
-<<<<<<< HEAD
   --font-rebound: var(--font-rebound);
-=======
   --color-light: #eeeeec;
->>>>>>> 94ca2e72
 }
 
 body {
