@import "tailwindcss";
@import "tw-animate-css";

<<<<<<< HEAD
/* @custom-variant dark (&:is(.dark *)); */
=======
@custom-variant dark (&:is(.dark *));
>>>>>>> 0b11f633

@theme inline {
  --color-background: var(--background);
  --color-foreground: var(--foreground);
  --font-sans: var(--font-geist-sans);
  --font-mono: var(--font-geist-mono);
  --font-rebound: var(--font-rebound);
  --color-light: #eeeeec;
  --color-sidebar-ring: var(--sidebar-ring);
  --color-sidebar-border: var(--sidebar-border);
  --color-sidebar-accent-foreground: var(--sidebar-accent-foreground);
  --color-sidebar-accent: var(--sidebar-accent);
  --color-sidebar-primary-foreground: var(--sidebar-primary-foreground);
  --color-sidebar-primary: var(--sidebar-primary);
  --color-sidebar-foreground: var(--sidebar-foreground);
  --color-sidebar: var(--sidebar);
  --color-chart-5: var(--chart-5);
  --color-chart-4: var(--chart-4);
  --color-chart-3: var(--chart-3);
  --color-chart-2: var(--chart-2);
  --color-chart-1: var(--chart-1);
  --color-ring: var(--ring);
  --color-input: var(--input);
  --color-border: var(--border);
  --color-destructive: var(--destructive);
  --color-accent-foreground: var(--accent-foreground);
  --color-accent: var(--accent);
  --color-muted-foreground: var(--muted-foreground);
  --color-muted: var(--muted);
  --color-secondary-foreground: var(--secondary-foreground);
  --color-secondary: var(--secondary);
  --color-primary-foreground: var(--primary-foreground);
  --color-primary: var(--primary);
  --color-popover-foreground: var(--popover-foreground);
  --color-popover: var(--popover);
  --color-card-foreground: var(--card-foreground);
  --color-card: var(--card);
  --radius-sm: calc(var(--radius) - 4px);
  --radius-md: calc(var(--radius) - 2px);
  --radius-lg: var(--radius);
  --radius-xl: calc(var(--radius) + 4px);
}

body {
<<<<<<< HEAD
  background: var(--background);
  color: var(--foreground);
  font-family: var(--font-sans), sans-serif;
  font-family: var(--font-sans), sans-serif;
}
=======
  font-family: var(--font-geist-sans), sans-serif;
}

:root {
  --radius: 0.625rem;
  --background: oklch(1 0 0);
  --foreground: oklch(0.145 0 0);
  --card: oklch(1 0 0);
  --card-foreground: oklch(0.145 0 0);
  --popover: oklch(1 0 0);
  --popover-foreground: oklch(0.145 0 0);
  --primary: oklch(0.205 0 0);
  --primary-foreground: oklch(0.985 0 0);
  --secondary: oklch(0.97 0 0);
  --secondary-foreground: oklch(0.205 0 0);
  --muted: oklch(0.97 0 0);
  --muted-foreground: oklch(0.556 0 0);
  --accent: oklch(0.97 0 0);
  --accent-foreground: oklch(0.205 0 0);
  --destructive: oklch(0.577 0.245 27.325);
  --border: oklch(0.922 0 0);
  --input: oklch(0.922 0 0);
  --ring: oklch(0.708 0 0);
  --chart-1: oklch(0.646 0.222 41.116);
  --chart-2: oklch(0.6 0.118 184.704);
  --chart-3: oklch(0.398 0.07 227.392);
  --chart-4: oklch(0.828 0.189 84.429);
  --chart-5: oklch(0.769 0.188 70.08);
  --sidebar: oklch(0.985 0 0);
  --sidebar-foreground: oklch(0.145 0 0);
  --sidebar-primary: oklch(0.205 0 0);
  --sidebar-primary-foreground: oklch(0.985 0 0);
  --sidebar-accent: oklch(0.97 0 0);
  --sidebar-accent-foreground: oklch(0.205 0 0);
  --sidebar-border: oklch(0.922 0 0);
  --sidebar-ring: oklch(0.708 0 0);
}

.dark {
  --background: oklch(0.145 0 0);
  --foreground: oklch(0.985 0 0);
  --card: oklch(0.205 0 0);
  --card-foreground: oklch(0.985 0 0);
  --popover: oklch(0.205 0 0);
  --popover-foreground: oklch(0.985 0 0);
  --primary: oklch(0.922 0 0);
  --primary-foreground: oklch(0.205 0 0);
  --secondary: oklch(0.269 0 0);
  --secondary-foreground: oklch(0.985 0 0);
  --muted: oklch(0.269 0 0);
  --muted-foreground: oklch(0.708 0 0);
  --accent: oklch(0.269 0 0);
  --accent-foreground: oklch(0.985 0 0);
  --destructive: oklch(0.704 0.191 22.216);
  --border: oklch(1 0 0 / 10%);
  --input: oklch(1 0 0 / 15%);
  --ring: oklch(0.556 0 0);
  --chart-1: oklch(0.488 0.243 264.376);
  --chart-2: oklch(0.696 0.17 162.48);
  --chart-3: oklch(0.769 0.188 70.08);
  --chart-4: oklch(0.627 0.265 303.9);
  --chart-5: oklch(0.645 0.246 16.439);
  --sidebar: oklch(0.205 0 0);
  --sidebar-foreground: oklch(0.985 0 0);
  --sidebar-primary: oklch(0.488 0.243 264.376);
  --sidebar-primary-foreground: oklch(0.985 0 0);
  --sidebar-accent: oklch(0.269 0 0);
  --sidebar-accent-foreground: oklch(0.985 0 0);
  --sidebar-border: oklch(1 0 0 / 10%);
  --sidebar-ring: oklch(0.556 0 0);
}

@layer base {
  * {
    @apply border-border outline-ring/50;
  }
  body {
    @apply bg-background text-foreground;
  }
}
>>>>>>> 0b11f633
<|MERGE_RESOLUTION|>--- conflicted
+++ resolved
@@ -1,11 +1,7 @@
 @import "tailwindcss";
 @import "tw-animate-css";
 
-<<<<<<< HEAD
-/* @custom-variant dark (&:is(.dark *)); */
-=======
 @custom-variant dark (&:is(.dark *));
->>>>>>> 0b11f633
 
 @theme inline {
   --color-background: var(--background);
@@ -50,13 +46,6 @@
 }
 
 body {
-<<<<<<< HEAD
-  background: var(--background);
-  color: var(--foreground);
-  font-family: var(--font-sans), sans-serif;
-  font-family: var(--font-sans), sans-serif;
-}
-=======
   font-family: var(--font-geist-sans), sans-serif;
 }
 
@@ -136,5 +125,4 @@
   body {
     @apply bg-background text-foreground;
   }
-}
->>>>>>> 0b11f633
+}