--- conflicted
+++ resolved
@@ -48,7 +48,6 @@
 }
 
 body {
-<<<<<<< HEAD
   font-family: var(--font-geist-sans), sans-serif;
 }
 
@@ -128,11 +127,4 @@
   body {
     @apply bg-background text-foreground;
   }
-}
-=======
-  background: var(--background);
-  color: var(--foreground);
-  font-family: var(--font-sans), sans-serif;
-  font-family: var(--font-sans), sans-serif;
-}
->>>>>>> 9ad8254b
+}